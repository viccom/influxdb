--- conflicted
+++ resolved
@@ -5,10 +5,6 @@
 	"fmt"
 	"math"
 	"net/http"
-<<<<<<< HEAD
-=======
-	"strings"
->>>>>>> fbf9a474
 	"time"
 
 	influxdb "github.com/influxdb/influxdb/client"
@@ -170,7 +166,6 @@
 	for i := 1; i < len(maps); i++ {
 		c.Assert(maps[i]["sum"], Equals, 0.0)
 	}
-<<<<<<< HEAD
 }
 
 func (self *DataTestSuite) TestBigInts(c *C) {
@@ -203,40 +198,6 @@
 	c.Assert(maps[0]["count"], Equals, 1.0)
 }
 
-=======
-}
-
-func (self *DataTestSuite) TestBigInts(c *C) {
-	data := `
-[
-  {
-    "name": "test_mode",
-    "columns": ["value"],
-    "points": [
-      [7335093126128605887],
-      [15028546720250474530]
-    ]
-  }
- ]`
-	self.client.WriteJsonData(data, c, influxdb.Millisecond)
-	for _, i := range []uint64{7335093126128605887, 15028546720250474530} {
-		q := fmt.Sprintf("select count(value) from test_mode where value = %d", i)
-		serieses := self.client.RunQuery(q, c, "m")
-		c.Assert(serieses, HasLen, 1)
-		maps := ToMap(serieses[0])
-		c.Assert(maps, HasLen, 1)
-		c.Assert(maps[0]["count"], Equals, 1.0)
-	}
-
-	q := "select count(value) from test_mode where value >= 15028546720250474530 and value <= 15028546720250474530"
-	serieses := self.client.RunQuery(q, c, "m")
-	c.Assert(serieses, HasLen, 1)
-	maps := ToMap(serieses[0])
-	c.Assert(maps, HasLen, 1)
-	c.Assert(maps[0]["count"], Equals, 1.0)
-}
-
->>>>>>> fbf9a474
 func (self *DataTestSuite) TestModeWithInt(c *C) {
 	data := `
 [
@@ -531,7 +492,6 @@
 
 }]`, t1.Unix(), t3.Unix(), t2.Unix(), t4.Unix())
 	self.client.WriteJsonData(data, c, "s")
-<<<<<<< HEAD
 	self.client.RunInvalidQuery("select foo.val + bar.val from foo inner join bar where val <> 3", c, "m")
 }
 
@@ -564,23 +524,6 @@
 	c.Assert(serieses[0].Name, Equals, "cpu.1")
 }
 
-=======
-	s := self.client.RunQuery("select foo.val + bar.val from foo inner join bar where val <> 3", c, "m")
-	c.Assert(s, HasLen, 0)
-}
-
-// issue #540
-func (self *DataTestSuite) TestRegexMatching(c *C) {
-	serieses := CreatePoints("cpu.1", 1, 1)
-	self.client.WriteData(serieses, c)
-	serieses = CreatePoints("cpu-2", 1, 1)
-	self.client.WriteData(serieses, c)
-	serieses = self.client.RunQuery("select * from /cpu\\..*/ limit 1", c, "m")
-	c.Assert(serieses, HasLen, 1)
-	c.Assert(serieses[0].Name, Equals, "cpu.1")
-}
-
->>>>>>> fbf9a474
 // issue #112
 func (self *DataTestSuite) TestSelectFromMultipleSeries(c *C) {
 	serieses := CreatePoints("cpu1.load_one", 1, 5)
@@ -679,33 +622,6 @@
 	maps := ToMap(serieses[0])
 	c.Assert(maps, HasLen, 1)
 	c.Assert(maps[0]["bar"], Equals, 2.0)
-<<<<<<< HEAD
-=======
-}
-
-func (self *DataTestSuite) ExplainsWithPassthrough(c *C) (Fun, Fun) {
-	return func(client Client) {
-			data := `
-  [{
-    "points": [
-        ["val1", 2],
-        ["val1", 3]
-    ],
-    "name": "test_explain_passthrough",
-    "columns": ["val_1", "val_2"]
-  }]`
-			client.WriteJsonData(data, c)
-		}, func(client Client) {
-			series := client.RunQuery("explain select val_1 from test_explain_passthrough where time > now() - 1h", c, "m")
-			c.Assert(series, HasLen, 1)
-			c.Assert(series[0].Name, Equals, "explain query")
-			c.Assert(series[0].Columns, HasLen, 7) // 6 columns plus the time column
-			c.Assert(series[0].Points, HasLen, 1)
-			c.Assert(series[0].Points[0][1], Equals, "QueryEngine")
-			c.Assert(series[0].Points[0][5], Equals, float64(2.0))
-			c.Assert(series[0].Points[0][6], Equals, float64(2.0))
-		}
->>>>>>> fbf9a474
 }
 
 // issue #462 (wasn't an issue, added for regression testing only)
@@ -767,65 +683,6 @@
 	c.Assert(maps[0]["val_1"], Equals, "one")
 }
 
-<<<<<<< HEAD
-=======
-func (self *DataTestSuite) ExplainsWithPassthroughAndLimit(c *C) (Fun, Fun) {
-	return func(client Client) {
-			points := []string{}
-			for i := 0; i < 101; i++ {
-				points = append(points, fmt.Sprintf(`["val1", %d]`, i))
-			}
-
-			data := fmt.Sprintf(`
-  [{
-    "points": [%s],
-    "name": "test_explain_passthrough_limit",
-    "columns": ["val_1", "val_2"]
-  }]`, strings.Join(points, ","))
-
-			client.WriteJsonData(data, c)
-		}, func(client Client) {
-			series := client.RunQuery("explain select val_1 from test_explain_passthrough_limit where time > now() - 1h limit 1", c, "m")
-			c.Assert(series, HasLen, 1)
-			c.Assert(series[0].Name, Equals, "explain query")
-			c.Assert(series[0].Columns, HasLen, 7) // 6 columns plus the time column
-			maps := ToMap(series[0])
-			c.Assert(maps, HasLen, 1)
-			c.Assert(maps[0]["engine_name"], Equals, "QueryEngine")
-
-			// we can read at most point-batch-size points, which is set to 100
-			// by default
-			c.Assert(maps[0]["points_read"], Equals, 1.0)
-			c.Assert(maps[0]["points_written"], Equals, 1.0)
-		}
-}
-
-func (self *DataTestSuite) ExplainsWithNonLocalAggregator(c *C) (Fun, Fun) {
-	return func(client Client) {
-			data := `
-  [{
-    "points": [
-        ["val1", 2],
-        ["val1", 3],
-        ["val1", 4]
-    ],
-    "name": "test_explain_non_local",
-    "columns": ["val_1", "val_2"]
-  }]`
-			client.WriteJsonData(data, c)
-		}, func(client Client) {
-			series := client.RunQuery("explain select count(val_1) from test_explain_non_local where time > now() - 1h", c, "m")
-			c.Assert(series, HasLen, 1)
-			c.Assert(series[0].Name, Equals, "explain query")
-			c.Assert(series[0].Columns, HasLen, 7) // 6 columns plus the time column
-			c.Assert(series[0].Points, HasLen, 1)
-			c.Assert(series[0].Points[0][1], Equals, "QueryEngine")
-			c.Assert(series[0].Points[0][5], Equals, float64(3.0))
-			c.Assert(series[0].Points[0][6], Equals, float64(1.0))
-		}
-}
-
->>>>>>> fbf9a474
 func (self *DataTestSuite) TestDistinctWithLimit(c *C) {
 	data := CreatePoints("test_count_distinct_limit", 1, 1000)
 	self.client.WriteData(data, c)
@@ -835,59 +692,6 @@
 	c.Assert(series[0].Points, HasLen, 10)
 }
 
-<<<<<<< HEAD
-=======
-func (self *DataTestSuite) ExplainsWithNonLocalAggregatorAndRegex(c *C) (Fun, Fun) {
-	return func(client Client) {
-			data := `
-  [{
-    "points": [
-        ["val1", 2],
-        ["val1", 3],
-        ["val1", 4]
-    ],
-    "name": "test_explain_non_local_regex",
-    "columns": ["val_1", "val_2"]
-  }]`
-			client.WriteJsonData(data, c)
-		}, func(client Client) {
-			series := client.RunQuery("explain select count(val_1) from /.*test_explain_non_local_regex.*/ where time > now() - 1h", c, "m")
-			c.Assert(series, HasLen, 1)
-			c.Assert(series[0].Name, Equals, "explain query")
-			c.Assert(series[0].Columns, HasLen, 7) // 6 columns plus the time column
-			c.Assert(series[0].Points, HasLen, 1)
-			c.Assert(series[0].Points[0][1], Equals, "QueryEngine")
-			c.Assert(series[0].Points[0][5], Equals, float64(3.0))
-			c.Assert(series[0].Points[0][6], Equals, float64(1.0))
-		}
-}
-
-func (self *DataTestSuite) ExplainsWithLocalAggregator(c *C) (Fun, Fun) {
-	return func(client Client) {
-			data := `
-  [{
-    "points": [
-        ["val1", 2],
-        ["val1", 3],
-        ["val1", 4]
-    ],
-    "name": "test_local_aggregator",
-    "columns": ["val_1", "val_2"]
-  }]`
-			client.WriteJsonData(data, c)
-		}, func(client Client) {
-			series := client.RunQuery("explain select count(val_1) from test_local_aggregator group by time(1h) where time > now() - 1h", c, "m")
-			c.Assert(series, HasLen, 1)
-			c.Assert(series[0].Name, Equals, "explain query")
-			c.Assert(series[0].Columns, HasLen, 7) // 6 columns plus the time column
-			c.Assert(series[0].Points, HasLen, 1)
-			c.Assert(series[0].Points[0][1], Equals, "QueryEngine")
-			c.Assert(series[0].Points[0][5], Equals, float64(3.0))
-			c.Assert(series[0].Points[0][6], Equals, float64(1.0))
-		}
-}
-
->>>>>>> fbf9a474
 func (self *DataTestSuite) TestInsensitiveRegexMatching(c *C) {
 	data := `[{"name":"foo","columns":["value"],"points":[["Paul"]]}]`
 	self.client.WriteJsonData(data, c)
@@ -926,52 +730,6 @@
 	c.Assert(maps[2]["count"], Equals, 1.0)
 }
 
-<<<<<<< HEAD
-=======
-func (self *DataTestSuite) ExplainsWithLocalAggregatorAndRegex(c *C) (Fun, Fun) {
-	return func(client Client) {
-			data := `
-[
-  {
-    "points": [
-        ["val1", 2],
-        ["val1", 3],
-        ["val1", 4]
-    ],
-    "name": "test_local_aggregator_regex_1",
-    "columns": ["val_1", "val_2"]
-  },
-  {
-    "points": [
-        ["val1", 2],
-        ["val1", 3],
-        ["val1", 4]
-    ],
-    "name": "test_local_aggregator_regex_2",
-    "columns": ["val_1", "val_2"]
-  }
-]`
-			client.WriteJsonData(data, c)
-		}, func(client Client) {
-			series := client.RunQuery("explain select count(val_1) from /.*test_local_aggregator_regex.*/ group by time(1h) where time > now() - 1h", c, "m")
-			c.Assert(series, HasLen, 1)
-			c.Assert(series[0].Name, Equals, "explain query")
-			c.Assert(series[0].Columns, HasLen, 7) // 6 columns plus the time column
-			maps := ToMap(series[0])
-			found := false
-			for _, m := range maps {
-				c.Assert(m["engine_name"], Equals, "QueryEngine")
-				if m["points_read"].(float64) != 6.0 {
-					continue
-				}
-				found = true
-				c.Assert(m["points_written"], Equals, 2.0)
-			}
-			c.Assert(found, Equals, true)
-		}
-}
-
->>>>>>> fbf9a474
 func (self *DataTestSuite) TestMedians(c *C) {
 	for i := 0; i < 3; i++ {
 		self.client.WriteJsonData(fmt.Sprintf(`
@@ -1026,20 +784,11 @@
 		c.Assert(maps[i]["cpu"], NotNil)
 	}
 }
-<<<<<<< HEAD
 
 func (self *DataTestSuite) TestFilterWithInvalidCondition(c *C) {
 	data := CreatePoints("test_invalid_where_condition", 1, 1)
 	self.client.WriteData(data, c)
 	self.client.RunInvalidQuery("select * from test_invalid_where_condition where column0 > 0.1s", c, "m")
-=======
-func (self *DataTestSuite) TestFilterWithInvalidCondition(c *C) {
-	data := CreatePoints("test_invalid_where_condition", 1, 1)
-	self.client.WriteData(data, c)
-	data = self.client.RunQuery("select * from test_invalid_where_condition where column0 > 0.1s", c, "m")
-	// TODO: this should return an error
-	c.Assert(data, HasLen, 0)
->>>>>>> fbf9a474
 }
 
 // issue #55
@@ -1448,22 +1197,14 @@
 }
 
 func (self *DataTestSuite) verifyWrite(seriesName string, value interface{}, c *C) {
-<<<<<<< HEAD
-	series := CreatePoints("foo", 1, 1)
-=======
 	series := CreatePoints(seriesName, 1, 1)
->>>>>>> fbf9a474
 	series[0].Columns = append(series[0].Columns, "time", "sequence_number")
 	now := time.Now().Truncate(time.Hour)
 	series[0].Points[0] = append(series[0].Points[0], 1.0, now.Unix())
 	self.client.WriteData(series, c, "s")
 	series[0].Points[0][0] = value
 	self.client.WriteData(series, c, "s")
-<<<<<<< HEAD
-	data := self.client.RunQuery("select * from foo", c, "m")
-=======
 	data := self.client.RunQuery("select * from "+seriesName, c, "m")
->>>>>>> fbf9a474
 	if value == nil {
 		c.Assert(data, HasLen, 0)
 		return
@@ -1524,7 +1265,6 @@
 	query := "select * from test_single_points;"
 	data = self.client.RunQuery(query, c, "u")
 	c.Assert(data[0].Points, HasLen, 2)
-<<<<<<< HEAD
 	c.Assert(data, HasLen, 1)
 	expected := ToMap(data[0])
 	c.Assert(expected, HasLen, 2)
@@ -1538,16 +1278,6 @@
 		actual := maps[0]
 		c.Assert(actual, HasLen, 3)
 		c.Assert(actual["time"], Equals, point["time"])
-=======
-
-	for _, point := range data[0].Points {
-		query := fmt.Sprintf("select * from test_single_points where time = %.0fu and sequence_number = %0.f;", point[0].(float64), point[1])
-		data := self.client.RunQuery(query, c, "u")
-		c.Assert(data, HasLen, 1)
-		c.Assert(data[0].Points, HasLen, 1)
-		c.Assert(data[0].Points[0], HasLen, 3)
-		c.Assert(data[0].Points[0][2], Equals, point[2])
->>>>>>> fbf9a474
 	}
 }
 
@@ -1567,11 +1297,7 @@
 	maps := ToMap(data[0])
 
 	for _, m := range maps {
-<<<<<<< HEAD
 		query := fmt.Sprintf("select * from test_single_points_with_nulls where time = %.0fu and sequence_number = %0.f;", m["time"], m["sequence_number"])
-=======
-		query := fmt.Sprintf("select * from test_single_points_with_nulls where time = %.0fu and sequence_number = %0.f;", m["time"].(float64), m["sequence_number"].(float64))
->>>>>>> fbf9a474
 		data := self.client.RunQuery(query, c, "u")
 		c.Assert(data, HasLen, 1)
 		actualMaps := ToMap(data[0])
@@ -1663,14 +1389,8 @@
 			self.client.WriteJsonData(data, c)
 		}
 	}
-<<<<<<< HEAD
 
 	for query, values := range queries {
-
-=======
-
-	for query, values := range queries {
->>>>>>> fbf9a474
 		data := self.client.RunQuery(query, c, "m")
 		c.Assert(data, HasLen, 1)
 		c.Assert(data[0].Columns, HasLen, 3)
@@ -1716,16 +1436,8 @@
 func (self *DataTestSuite) TestWhereClauseWithFunction(c *C) {
 	serieses := CreatePoints("test_where_clause_with_function", 1, 1)
 	self.client.WriteData(serieses, c)
-<<<<<<< HEAD
+	// Make sure the query returns an error
 	self.client.RunInvalidQuery("select column0 from test_where_clause_with_function where empty(column0)", c)
-	//FIXME: Why doesn't this test have asserts?
-=======
-	// TODO: unfortunately the way the engine is structured causes
-	// errors to be swallowed and not returned to the user. The
-	// following should be a call to RunInvalidQuery() instead of
-	// RunQuery(), since the query is invalid.
-	self.client.RunQuery("select column0 from test_where_clause_with_function where empty(column0)", c)
->>>>>>> fbf9a474
 }
 
 func (self *DataTestSuite) TestGroupByDay(c *C) {
@@ -1904,7 +1616,6 @@
 			series = append(series, CreatePointsFromFunc(fmt.Sprintf("limit_with_regex_%d_%d", numberOfPoints, i), 1, numberOfPoints,
 				func(i int) float64 { return float64(i) },
 			)...)
-<<<<<<< HEAD
 		}
 	}
 	self.client.WriteData(series, c)
@@ -1922,25 +1633,6 @@
 			c.Assert(series[table][0]["column0"], Equals, float64(numberOfPoints-1))
 		}
 	}
-=======
-		}
-	}
-	self.client.WriteData(series, c)
-	for _, numberOfPoints := range batchSize {
-		query := fmt.Sprintf("select * from /.*limit_with_regex_%d.*/ limit 1", numberOfPoints)
-		collection := self.client.RunQuery(query, c)
-		// make sure all series get back 1 point only
-		series := map[string][]map[string]interface{}{}
-		for _, s := range collection {
-			series[s.Name] = ToMap(s)
-		}
-		for i := 0; i < 100; i++ {
-			table := fmt.Sprintf("limit_with_regex_%d_%d", numberOfPoints, i)
-			c.Assert(series[table], HasLen, 1)
-			c.Assert(series[table][0]["column0"], Equals, float64(numberOfPoints-1))
-		}
-	}
->>>>>>> fbf9a474
 }
 
 // For issue #131 https://github.com/influxdb/influxdb/issues/131
@@ -2372,7 +2064,6 @@
 	expected[2.0] = 1.0
 	expected[3.0] = 1.0
 	HistogramHelper(c, self.client, "select Histogram(value, 1.0) from test_histogram", expected)
-<<<<<<< HEAD
 
 	// Test specifying start and stop
 	HistogramHelper(c, self.client, "select Histogram(value, 1.0, -3, 3) from test_histogram", expected)
@@ -2429,8 +2120,6 @@
 	expected[-1.0] = 2.0
 	expected[1.0] = 2.0
 	HistogramHelper(c, self.client, "select Histogram(value, 2.0, -1, 2) from test_histogram", expected)
-=======
->>>>>>> fbf9a474
 }
 
 // Test data and expected result data
@@ -2600,18 +2289,11 @@
 	self.tstAggregateFill(aggTstData, "percentile", "null", []interface{}{10}, aggTstExpect_ZerosAndFillWithNil, c)
 }
 
-<<<<<<< HEAD
 // percentile aggregate filling with 0
-=======
->>>>>>> fbf9a474
 func (self *DataTestSuite) TestPercentileAggregateFillWith0(c *C) {
 	self.tstAggregateFill(aggTstData, "percentile", "0", []interface{}{10}, aggTstExpect_ZerosAndFillWith0, c)
 }
 
-<<<<<<< HEAD
-=======
-// derivative aggregate filling with null
->>>>>>> fbf9a474
 // sum aggregate filling with null
 func (self *DataTestSuite) TestSumAggregateFillWithNull(c *C) {
 	self.tstAggregateFill(aggTstData, "sum", "null", emptyAggArgs, aggTstExpect_FillWithNil, c)
@@ -2652,11 +2334,6 @@
 	self.tstAggregateFill(aggTstData, "last", "0", emptyAggArgs, aggTstExpect_FillWith0, c)
 }
 
-<<<<<<< HEAD
-=======
-// difference aggregate filling with null
-
->>>>>>> fbf9a474
 // top 1 aggregate filling with null
 func (self *DataTestSuite) TestTop1AggregateFillWithNull(c *C) {
 	self.tstAggregateFill(aggTstData, "top", "null", []interface{}{1}, aggTstExpect_FillWithNil, c)
