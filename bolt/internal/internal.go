--- conflicted
+++ resolved
@@ -649,11 +649,7 @@
 
 // UnmarshalConfigPB decodes a config from binary protobuf data.
 func UnmarshalConfigPB(data []byte, c *Config) error {
-<<<<<<< HEAD
-	if err := proto.Unmarshal(data, c); err != nil {
-		return err
-	}
-	return nil
+	return proto.Unmarshal(data, c)
 }
 
 // MarshalMapping encodes a mapping to binary protobuf format.
@@ -692,7 +688,4 @@
 // UnmarshalMappingPB decodes a mapping from binary protobuf data.
 func UnmarshalMappingPB(data []byte, m *Mapping) error {
 	return proto.Unmarshal(data, m)
-=======
-	return proto.Unmarshal(data, c)
->>>>>>> ec0229cd
 }