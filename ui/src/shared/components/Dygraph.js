/* eslint-disable no-magic-numbers */
import React, {Component, PropTypes} from 'react'
import shallowCompare from 'react-addons-shallow-compare'

import _ from 'lodash'

import Dygraphs from 'src/external/dygraph'
import getRange from 'shared/parsing/getRangeForDygraph'

import {LINE_COLORS, multiColumnBarPlotter} from 'src/shared/graphs/helpers'
import DygraphLegend from 'src/shared/components/DygraphLegend'
import {buildYLabel} from 'shared/presenters'

const hasherino = (str, len) =>
  str
    .split('')
    .map(char => char.charCodeAt(0))
    .reduce((hash, code) => hash + code, 0) % len

export default class Dygraph extends Component {
  constructor(props) {
    super(props)
    this.state = {
      legend: {
        x: null,
        series: [],
      },
      sortType: '',
      filterText: '',
      isSynced: false,
      isHidden: true,
      isAscending: true,
      isSnipped: false,
      isFilterVisible: false,
    }

    this.sync = ::this.sync
    this.getTimeSeries = ::this.getTimeSeries
    this.handleSortLegend = ::this.handleSortLegend
    this.handleLegendInputChange = ::this.handleLegendInputChange
    this.handleSnipLabel = ::this.handleSnipLabel
    this.handleHideLegend = ::this.handleHideLegend
    this.handleToggleFilter = ::this.handleToggleFilter
    this.visibility = ::this.visibility
    this.getLabel = ::this.getLabel
  }

  static defaultProps = {
    containerStyle: {},
    isGraphFilled: true,
    overrideLineColors: null,
    dygraphRef: () => {},
  }

  getTimeSeries() {
    const {timeSeries} = this.props
    // Avoid 'Can't plot empty data set' errors by falling back to a
    // default dataset that's valid for Dygraph.
    return timeSeries.length ? timeSeries : [[0]]
  }

  getLabel(axis) {
    const {axes, queries} = this.props
    const label = _.get(axes, [axis, 'label'], '')
    const queryConfig = _.get(queries, ['0', 'queryConfig'], false)

    if (label || !queryConfig) {
      return label
    }

    return buildYLabel(queryConfig)
  }

  componentDidMount() {
    const timeSeries = this.getTimeSeries()
    // dygraphSeries is a legend label and its corresponding y-axis e.g. {legendLabel1: 'y', legendLabel2: 'y2'};
    const {
      axes,
      dygraphSeries,
      ruleValues,
      overrideLineColors,
      isGraphFilled,
      isBarGraph,
      options,
    } = this.props

    const graphRef = this.graphRef
    const legendRef = this.legendRef
    const finalLineColors = [...(overrideLineColors || LINE_COLORS)]

    const hashColorDygraphSeries = {}
    const {length} = finalLineColors

    for (const seriesName in dygraphSeries) {
      const series = dygraphSeries[seriesName]
      const hashIndex = hasherino(seriesName, length)
      const color = finalLineColors[hashIndex]
      hashColorDygraphSeries[seriesName] = {...series, color}
    }

    const yAxis = _.get(axes, ['y', 'bounds'], [null, null])
    const y2Axis = _.get(axes, ['y2', 'bounds'], undefined)

    const defaultOptions = {
      plugins: isBarGraph
        ? []
        : [
            new Dygraphs.Plugins.Crosshair({
              direction: 'vertical',
            }),
          ],
      labelsSeparateLines: false,
      labelsKMB: true,
      rightGap: 0,
      highlightSeriesBackgroundAlpha: 1.0,
      highlightSeriesBackgroundColor: 'rgb(41, 41, 51)',
      fillGraph: isGraphFilled,
      axisLineWidth: 2,
      gridLineWidth: 1,
      highlightCircleSize: isBarGraph ? 0 : 3,
      animatedZooms: true,
      hideOverlayOnMouseOut: false,
      colors: finalLineColors,
<<<<<<< HEAD
      series: hashColorDygraphSeries,
=======
      series: dygraphSeries,
      ylabel: this.getLabel('y'),
>>>>>>> c3077158
      axes: {
        y: {
          valueRange: getRange(timeSeries, yAxis, ruleValues),
        },
        y2: {
          valueRange: getRange(timeSeries, y2Axis),
        },
      },
      highlightSeriesOpts: {
        strokeWidth: 2,
        highlightCircleSize: isBarGraph ? 0 : 5,
      },
      legendFormatter: legend => {
        if (!legend.x) {
          return ''
        }

        const {state: {legend: prevLegend}} = this
        const highlighted = legend.series.find(s => s.isHighlighted)
        const prevHighlighted = prevLegend.series.find(s => s.isHighlighted)

        const y = highlighted && highlighted.y
        const prevY = prevHighlighted && prevHighlighted.y

        if (legend.x === prevLegend.x && y === prevY) {
          return ''
        }

        this.setState({legend})
        return ''
      },
      highlightCallback: e => {
        // Move the Legend on hover
        const graphRect = graphRef.getBoundingClientRect()
        const legendRect = legendRef.getBoundingClientRect()

        const graphWidth = graphRect.width + 32 // Factoring in padding from parent
        const graphHeight = graphRect.height
        const graphBottom = graphRect.bottom
        const legendWidth = legendRect.width
        const legendHeight = legendRect.height
        const screenHeight = window.innerHeight
        const legendMaxLeft = graphWidth - legendWidth / 2
        const trueGraphX = e.pageX - graphRect.left

        let legendLeft = trueGraphX

        // Enforcing max & min legend offsets
        if (trueGraphX < legendWidth / 2) {
          legendLeft = legendWidth / 2
        } else if (trueGraphX > legendMaxLeft) {
          legendLeft = legendMaxLeft
        }

        // Disallow screen overflow of legend
        const isLegendBottomClipped = graphBottom + legendHeight > screenHeight

        const legendTop = isLegendBottomClipped
          ? graphHeight + 8 - legendHeight
          : graphHeight + 8

        legendRef.style.left = `${legendLeft}px`
        legendRef.style.top = `${legendTop}px`

        this.setState({isHidden: false})
      },
      unhighlightCallback: e => {
        const {top, bottom, left, right} = legendRef.getBoundingClientRect()

        const mouseY = e.clientY
        const mouseX = e.clientX

        const mouseInLegendY = mouseY <= bottom && mouseY >= top
        const mouseInLegendX = mouseX <= right && mouseX >= left
        const isMouseHoveringLegend = mouseInLegendY && mouseInLegendX

        if (!isMouseHoveringLegend) {
          this.setState({isHidden: true})

          if (!this.visibility().find(bool => bool === true)) {
            this.setState({filterText: ''})
          }
        }
      },
    }

    if (isBarGraph) {
      defaultOptions.plotter = multiColumnBarPlotter
    }

    this.dygraph = new Dygraphs(graphRef, timeSeries, {
      ...defaultOptions,
      ...options,
    })

    const {w} = this.dygraph.getArea()
    this.props.setResolution(w)

    // Simple opt-out for now, if a graph should not be synced
    if (this.props.synchronizer) {
      this.sync()
    }
  }

  componentWillUnmount() {
    this.dygraph.destroy()
    delete this.dygraph
  }

  shouldComponentUpdate(nextProps, nextState) {
    const timeRangeChanged = !_.isEqual(
      nextProps.timeRange,
      this.props.timeRange
    )

    if (this.dygraph.isZoomed() && timeRangeChanged) {
      this.dygraph.resetZoom()
    }

    // Will cause componentDidUpdate to fire twice, currently. This could
    // be reduced by returning false from within the reset conditional above,
    // though that would be based on the assumption that props for timeRange
    // will always change before those for data.
    return shallowCompare(this, nextProps, nextState)
  }

  visibility() {
    const timeSeries = this.getTimeSeries()
    const {filterText, legend} = this.state
    const series = _.get(timeSeries, '0', [])
    const numSeries = series.length
    return Array(numSeries ? numSeries - 1 : numSeries)
      .fill(true)
      .map((s, i) => {
        if (!legend.series[i]) {
          return true
        }

        return !!legend.series[i].label.match(filterText)
      })
  }

  componentDidUpdate() {
    const {
      labels,
      axes,
      options,
      dygraphSeries,
      ruleValues,
      isBarGraph,
    } = this.props

    const dygraph = this.dygraph
    if (!dygraph) {
      throw new Error(
        'Dygraph not configured in time; this should not be possible!'
      )
    }

    const y = _.get(axes, ['y', 'bounds'], [null, null])
    const y2 = _.get(axes, ['y2', 'bounds'], undefined)
    const timeSeries = this.getTimeSeries()
    const ylabel = this.getLabel('y')

    const updateOptions = {
      labels,
      file: timeSeries,
      ylabel,
      axes: {
        y: {
          valueRange: getRange(timeSeries, y, ruleValues),
        },
        y2: {
          valueRange: getRange(timeSeries, y2),
        },
      },
      stepPlot: options.stepPlot,
      stackedGraph: options.stackedGraph,
      underlayCallback: options.underlayCallback,
      series: dygraphSeries,
      plotter: isBarGraph ? multiColumnBarPlotter : null,
      visibility: this.visibility(),
    }

    dygraph.updateOptions(updateOptions)
    dygraph.resize()
    const {w} = this.dygraph.getArea()
    this.props.setResolution(w)
  }

  sync() {
    if (!this.state.isSynced) {
      this.props.synchronizer(this.dygraph)
      this.setState({isSynced: true})
    }
  }

  handleSortLegend(sortType) {
    this.setState({sortType, isAscending: !this.state.isAscending})
  }

  handleLegendInputChange(e) {
    this.setState({filterText: e.target.value})
  }

  handleSnipLabel() {
    this.setState({isSnipped: !this.state.isSnipped})
  }

  handleToggleFilter() {
    this.setState({
      isFilterVisible: !this.state.isFilterVisible,
      filterText: '',
    })
  }

  handleHideLegend(e) {
    const {top, bottom, left, right} = this.graphRef.getBoundingClientRect()

    const mouseY = e.clientY
    const mouseX = e.clientX

    const mouseInGraphY = mouseY <= bottom && mouseY >= top
    const mouseInGraphX = mouseX <= right && mouseX >= left
    const isMouseHoveringGraph = mouseInGraphY && mouseInGraphX

    if (!isMouseHoveringGraph) {
      this.setState({isHidden: true})
      if (!this.visibility().find(bool => bool === true)) {
        this.setState({filterText: ''})
      }
    }
  }

  render() {
    const {
      legend,
      filterText,
      isAscending,
      sortType,
      isHidden,
      isSnipped,
      isFilterVisible,
    } = this.state

    return (
      <div className="dygraph-child">
        <DygraphLegend
          {...legend}
          sortType={sortType}
          onHide={this.handleHideLegend}
          isHidden={isHidden}
          isFilterVisible={isFilterVisible}
          isSnipped={isSnipped}
          filterText={filterText}
          isAscending={isAscending}
          onSnip={this.handleSnipLabel}
          onSort={this.handleSortLegend}
          legendRef={el => (this.legendRef = el)}
          onInputChange={this.handleLegendInputChange}
          onToggleFilter={this.handleToggleFilter}
        />
        <div
          ref={r => {
            this.graphRef = r
            this.props.dygraphRef(r)
          }}
          style={this.props.containerStyle}
          className="dygraph-child-container"
        />
      </div>
    )
  }
}

const {array, arrayOf, bool, func, shape, string} = PropTypes

Dygraph.propTypes = {
  axes: shape({
    y: shape({
      bounds: array,
    }),
    y2: shape({
      bounds: array,
    }),
  }),
  queries: arrayOf(shape),
  timeSeries: array.isRequired,
  labels: array.isRequired,
  options: shape({}),
  containerStyle: shape({}),
  isGraphFilled: bool,
  isBarGraph: bool,
  overrideLineColors: array,
  dygraphSeries: shape({}).isRequired,
  ruleValues: shape({
    operator: string,
    value: string,
    rangeValue: string,
  }),
  timeRange: shape({
    lower: string.isRequired,
  }),
  synchronizer: func,
  setResolution: func,
  dygraphRef: func,
}<|MERGE_RESOLUTION|>--- conflicted
+++ resolved
@@ -121,12 +121,7 @@
       animatedZooms: true,
       hideOverlayOnMouseOut: false,
       colors: finalLineColors,
-<<<<<<< HEAD
       series: hashColorDygraphSeries,
-=======
-      series: dygraphSeries,
-      ylabel: this.getLabel('y'),
->>>>>>> c3077158
       axes: {
         y: {
           valueRange: getRange(timeSeries, yAxis, ruleValues),
