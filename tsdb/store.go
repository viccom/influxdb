--- conflicted
+++ resolved
@@ -1025,25 +1025,12 @@
 	// Build indexset.
 	is := make(IndexSet, 0, len(shards))
 	for _, sh := range shards {
-<<<<<<< HEAD
 		if sh.index != nil {
 			is = append(is, sh.index)
-=======
-		a, err := sh.MeasurementNamesByExpr(auth, cond)
-		if err != nil {
-			return nil, err
-		}
-
-		for _, m := range a {
-			if _, ok := set[string(m)]; !ok {
-				set[string(m)] = struct{}{}
-				names = append(names, m)
-			}
->>>>>>> fd11e200
 		}
 	}
 	is = is.DedupeInmemIndexes()
-	return is.MeasurementNamesByExpr(cond)
+	return is.MeasurementNamesByExpr(auth, cond)
 }
 
 // MeasurementSeriesCounts returns the number of measurements and series in all
@@ -1122,43 +1109,33 @@
 	s.mu.RUnlock()
 
 	// Determine list of measurements.
-<<<<<<< HEAD
 	is = is.DedupeInmemIndexes()
-	names, err := is.MeasurementNamesByExpr(measurementExpr)
+	names, err := is.MeasurementNamesByExpr(nil, measurementExpr)
 	if err != nil {
 		return nil, err
-=======
-	nameSet := make(map[string]struct{})
-	for _, sh := range shards {
-		// Checking for authorisation can be done later on, when non-matching
-		// series might have been filtered out based on other conditions.
-		names, err := sh.MeasurementNamesByExpr(nil, measurementExpr)
-		if err != nil {
-			return nil, err
-		}
-		for _, name := range names {
-			nameSet[string(name)] = struct{}{}
-		}
-	}
-
-	// Sort names.
-	names := make([]string, 0, len(nameSet))
-	for name := range nameSet {
-		names = append(names, name)
->>>>>>> fd11e200
 	}
 
 	// Iterate over each measurement.
 	var results []TagKeys
 	for _, name := range names {
-<<<<<<< HEAD
-		finalKeySet := make(map[string]struct{})
 
 		// Build keyset over all indexes for measurement.
-		keySet, err := is.MeasurementTagKeysByExpr(name, nil)
+		tagKeySet, err := is.MeasurementTagKeysByExpr(name, nil)
 		if err != nil {
 			return nil, err
-		} else if len(keySet) == 0 {
+		} else if len(tagKeySet) == 0 {
+			continue
+		}
+
+		keySet := make(map[string]struct{}, len(tagKeySet))
+		// If no tag value filter is present then all the tag keys can be returned
+		// If they have authorized series associated with them.
+		if filterExpr == nil {
+			for tagKey := range tagKeySet {
+				if is.TagKeyHasAuthorizedSeries(auth, []byte(name), tagKey) {
+					keySet[tagKey] = struct{}{}
+				}
+			}
 			continue
 		}
 
@@ -1168,48 +1145,6 @@
 			keys = append(keys, k)
 		}
 		sort.Strings(keys)
-=======
-		// Build keyset over all shards for measurement.
-		keySet := map[string]struct{}{}
-		for _, sh := range shards {
-			shardKeySet, err := sh.MeasurementTagKeysByExpr([]byte(name), nil)
-			if err != nil {
-				return nil, err
-			} else if len(shardKeySet) == 0 {
-				continue
-			}
-
-			// If no tag value filter is present then all the tag keys can be returned
-			// If they have authorized series associated with them.
-			if filterExpr == nil {
-				for tagKey := range shardKeySet {
-					if sh.TagKeyHasAuthorizedSeries(auth, []byte(name), tagKey) {
-						keySet[tagKey] = struct{}{}
-					}
-				}
-				continue
-			}
-
-			// A tag value condition has been supplied. For each tag key filter
-			// the set of tag values by the condition. Only tag keys with remaining
-			// tag values will be included in the result set.
-
-			// Sort the tag keys.
-			shardKeys := make([]string, 0, len(shardKeySet))
-			for k := range shardKeySet {
-				shardKeys = append(shardKeys, k)
-			}
-			sort.Strings(shardKeys)
-
-			// TODO(edd): This is very expensive. We're materialising all unfiltered
-			// tag values for all required tag keys, only to see if we have any.
-			// Then we're throwing them all away as we only care about the tag
-			// keys in the result set.
-			shardValues, err := sh.MeasurementTagKeyValuesByExpr(auth, []byte(name), shardKeys, filterExpr, true)
-			if err != nil {
-				return nil, err
-			}
->>>>>>> fd11e200
 
 		// Filter against tag values, skip if no values exist.
 		values, err := is.MeasurementTagKeyValuesByExpr(auth, sfile, name, keys, filterExpr, true)
@@ -1217,6 +1152,7 @@
 			return nil, err
 		}
 
+		finalKeySet := make(map[string]struct{})
 		for i := range keys {
 			if len(values[i]) == 0 {
 				continue
@@ -1320,9 +1256,10 @@
 	// Stores each list of TagValues for each measurement.
 	var allResults []tagValues
 	var maxMeasurements int // Hint as to lower bound on number of measurements.
-<<<<<<< HEAD
 	// names will be sorted by MeasurementNamesByExpr.
-	names, err := is.MeasurementNamesByExpr(measurementExpr)
+	// Authorisation can be done later on, when series may have been filtered
+	// out by other conditions.
+	names, err := is.MeasurementNamesByExpr(nil, measurementExpr)
 	if err != nil {
 		return nil, err
 	}
@@ -1343,13 +1280,6 @@
 	for _, name := range names {
 		// Determine a list of keys from condition.
 		keySet, err := is.MeasurementTagKeysByExpr(name, cond)
-=======
-	for _, sh := range shards {
-		// names will be sorted by MeasurementNamesByExpr.
-		// Authorisation can be done later one, when series may have been filtered
-		// out by other conditions.
-		names, err := sh.MeasurementNamesByExpr(nil, measurementExpr)
->>>>>>> fd11e200
 		if err != nil {
 			return nil, err
 		}
@@ -1594,13 +1524,8 @@
 
 				// inmem shards share the same index instance so just use the first one to avoid
 				// allocating the same measurements repeatedly
-<<<<<<< HEAD
 				first := shards[0].index
-				names, err := (IndexSet{first}).MeasurementNamesByExpr(nil)
-=======
-				first := shards[0]
-				names, err := first.MeasurementNamesByExpr(nil, nil)
->>>>>>> fd11e200
+				names, err := (IndexSet{first}).MeasurementNamesByExpr(nil, nil)
 				if err != nil {
 					s.Logger.Warn("cannot retrieve measurement names", zap.Error(err))
 					return nil
